--- conflicted
+++ resolved
@@ -36,10 +36,6 @@
       run: |
           python -m pip install numpy==1.19.5
           python -m pip install pyqlib --ignore-installed ruamel.yaml numpy
-<<<<<<< HEAD
-
-=======
->>>>>>> 8cf6ed35
     - name: Install Lightgbm for MacOS
       run: |
         /bin/bash -c "$(curl -fsSL https://raw.githubusercontent.com/Microsoft/qlib/main/.github/brew_install.sh)"
@@ -63,10 +59,6 @@
         python -m pip install numpy jupyter jupyter_contrib_nbextensions
         python -m pip install -U scipy scikit-learn # installing without this line will cause errors on GitHub Actions, while instsalling locally won't
         python setup.py install
-<<<<<<< HEAD
-
-=======
->>>>>>> 8cf6ed35
     - name: Install test dependencies
       run: |
         python -m pip install --upgrade pip
