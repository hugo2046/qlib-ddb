# Copyright (c) Microsoft Corporation.
# Licensed under the MIT License.
import copy
from typing import Union

from .account import Account
from .exchange import Exchange
from .executor import BaseExecutor
<<<<<<< HEAD
from .backtest import backtest as backtest_func
from .backtest import collect_data as data_generator
from .order import Order
from .utils import TradeCalendarManager

=======
from .backtest import backtest_loop
from .backtest import collect_data_loop
>>>>>>> 27f0db66
from .utils import CommonInfrastructure
from .order import Order

from ..strategy.base import BaseStrategy
from ..utils import init_instance_by_config
from ..log import get_module_logger
from ..config import C


logger = get_module_logger("backtest caller")


def get_exchange(
    exchange=None,
    freq="day",
    start_time=None,
    end_time=None,
    codes="all",
    subscribe_fields=[],
    open_cost=0.0015,
    close_cost=0.0025,
    min_cost=5.0,
    trade_unit=None,
    limit_threshold=None,
    deal_price=None,
):
    """get_exchange

    Parameters
    ----------

    # exchange related arguments
    exchange: Exchange().
    subscribe_fields: list
        subscribe fields.
    open_cost : float
        open transaction cost.
    close_cost : float
        close transaction cost.
    min_cost : float
        min transaction cost.
    trade_unit : int
        100 for China A.
    deal_price: str
        dealing price type: 'close', 'open', 'vwap'.
    limit_threshold : float
        limit move 0.1 (10%) for example, long and short with same limit.

    Returns
    -------
    :class: Exchange
    an initialized Exchange object
    """

    if trade_unit is None:
        trade_unit = C.trade_unit
    if limit_threshold is None:
        limit_threshold = C.limit_threshold
    if deal_price is None:
        deal_price = C.deal_price
    if exchange is None:
        logger.info("Create new exchange")
        # handle exception for deal_price
        if deal_price[0] != "$":
            deal_price = "$" + deal_price

        exchange = Exchange(
            freq=freq,
            start_time=start_time,
            end_time=end_time,
            codes=codes,
            deal_price=deal_price,
            subscribe_fields=subscribe_fields,
            limit_threshold=limit_threshold,
            open_cost=open_cost,
            close_cost=close_cost,
            trade_unit=trade_unit,
            min_cost=min_cost,
        )
        return exchange
    else:
        return init_instance_by_config(exchange, accept_types=Exchange)


def create_account_instance(
    start_time, end_time, benchmark: str, account: float, pos_type: str = "Position"
) -> Account:
    """
    # TODO: is very strange pass benchmark_config in the account(maybe for report)
    # There should be a post-step to process the report.

    Parameters
    ----------
    start_time :
        start time of the benchmark
    end_time :
        end time of the benchmark
    benchmark : str
        the benchmark for reporting
    account : Union[float, str]
        information for describing how to creating the account
        For `float`
            Using Account with a normal position
        For `str`:
            Using account with a specific Position
    """
    kwargs = {
        "init_cash": account,
        "benchmark_config": {
            "benchmark": benchmark,
            "start_time": start_time,
            "end_time": end_time,
        },
        "pos_type": pos_type,
    }
    return Account(**kwargs)


def get_strategy_executor(
    start_time,
    end_time,
    strategy: BaseStrategy,
    executor: BaseExecutor,
    benchmark: str = "SH000300",
    account: Union[float, str] = 1e9,
    exchange_kwargs: dict = {},
    pos_type: str = "Position",
):

    trade_account = create_account_instance(
        start_time=start_time, end_time=end_time, benchmark=benchmark, account=account, pos_type=pos_type
    )

    exchange_kwargs = copy.copy(exchange_kwargs)
    if "start_time" not in exchange_kwargs:
        exchange_kwargs["start_time"] = start_time
    if "end_time" not in exchange_kwargs:
        exchange_kwargs["end_time"] = end_time
    trade_exchange = get_exchange(**exchange_kwargs)

    common_infra = CommonInfrastructure(trade_account=trade_account, trade_exchange=trade_exchange)
    trade_strategy = init_instance_by_config(strategy, accept_types=BaseStrategy, common_infra=common_infra)
    trade_executor = init_instance_by_config(executor, accept_types=BaseExecutor, common_infra=common_infra)

    return trade_strategy, trade_executor


def backtest(
    start_time,
    end_time,
    strategy,
    executor,
    benchmark="SH000300",
    account=1e9,
    exchange_kwargs={},
    pos_type: str = "Position",
):

    trade_strategy, trade_executor = get_strategy_executor(
        start_time,
        end_time,
        strategy,
        executor,
        benchmark,
        account,
        exchange_kwargs,
        pos_type=pos_type,
    )
    report_dict, indicator_dict = backtest_loop(start_time, end_time, trade_strategy, trade_executor)

    return report_dict, indicator_dict


def collect_data(
    start_time,
    end_time,
    strategy,
    executor,
    benchmark="SH000300",
    account=1e9,
    exchange_kwargs={},
    pos_type: str = "Position",
):

    trade_strategy, trade_executor = get_strategy_executor(
        start_time,
        end_time,
        strategy,
        executor,
        benchmark,
        account,
        exchange_kwargs,
        pos_type=pos_type,
    )
    yield from collect_data_loop(start_time, end_time, trade_strategy, trade_executor)<|MERGE_RESOLUTION|>--- conflicted
+++ resolved
@@ -6,17 +6,10 @@
 from .account import Account
 from .exchange import Exchange
 from .executor import BaseExecutor
-<<<<<<< HEAD
-from .backtest import backtest as backtest_func
-from .backtest import collect_data as data_generator
-from .order import Order
-from .utils import TradeCalendarManager
-
-=======
+
 from .backtest import backtest_loop
 from .backtest import collect_data_loop
->>>>>>> 27f0db66
-from .utils import CommonInfrastructure
+from .utils import CommonInfrastructure, TradeCalendarManager
 from .order import Order
 
 from ..strategy.base import BaseStrategy
